--- conflicted
+++ resolved
@@ -35,12 +35,8 @@
 import pandas as pd
 
 
-<<<<<<< HEAD
-def unique_filename(directory, prefix='DATA', suffix='', ext='csv', dated_folder=False, index=True, datetimeformat="%Y%m%d"):
-=======
 def unique_filename(directory, prefix='DATA', suffix='', ext='csv',
                     dated_folder=False, index=True, datetimeformat="%Y-%m-%d"):
->>>>>>> 742623ed
     """ Returns a unique filename based on the directory and prefix
     """
     now = datetime.now()
